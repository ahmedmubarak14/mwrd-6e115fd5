export const enUS = {
  // Client Dashboard
  dashboard: {
    title: "Client Dashboard",
    welcomeMessage: "Welcome to your procurement dashboard",
    overview: "Overview",
    rfqPerformance: "RFQ Performance",
    recentActivity: "Recent RFQ activity and status",
    noDataAvailable: "No data available for RFQ performance.",
    
    metrics: {
      totalRequests: {
        title: "Total Requests",
        description: "Procurement requests created"
      },
      activeRequests: {
        title: "Active Requests",
        description: "Currently being processed"
      },
      pendingOffers: {
        title: "Pending Offers",
        description: "Awaiting your review"
      },
      completedOrders: {
        title: "Completed Orders",
        description: "Successfully delivered"
      },
      totalSpent: {
        title: "Total Spent",
        description: "Total procurement value"
      },
      successRate: {
        title: "Success Rate",
        description: "Request completion rate"
      },
      averageResponse: {
        title: "Average Response",
        description: "Vendor response time"
      },
      offersReceived: {
        title: "Offers Received",
        description: "Total vendor proposals"
      }
    },
    
    actions: {
      title: "Action Required",
      quickActions: "Quick Actions",
      pendingOfferReviews: "Pending Offer Reviews",
      offersNeedDecision: "offers need your decision",
      review: "Review",
      activeRequests: "Active Requests",
      requestsInProgress: "requests in progress",
      monitor: "Monitor",
      allCaughtUp: "All caught up! No pending actions.",
      createNewRequest: "Create New Request",
      createNewRequestDesc: "Start a new procurement request",
      browseVendors: "Browse Vendors",
      browseVendorsDesc: "Find qualified suppliers",
      messages: "Messages",
      messagesDesc: "Communicate with vendors"
    },
    
    performance: {
      title: "Procurement Performance",
      description: "Your procurement activity overview",
      requestSuccessRate: "Request Success Rate",
      offerAcceptanceRate: "Offer Acceptance Rate",
      orderCompletion: "Order Completion"
    },
    
    verificationBanner: {
      rejected: {
        title: "Account Verification Rejected",
        description: "Your Commercial Registration was rejected. Please review the feedback and resubmit your documents.",
        action: "Review & Resubmit",
        badge: "Rejected",
        reasonLabel: "Rejection Reason:"
      },
      pending: {
        title: "Account Verification Pending",
        description: "Your Commercial Registration is under review. Some features are temporarily restricted.",
        action: "View Status",
        badge: "Under Review"
      },
      required: {
        title: "Account Verification Required",
        description: "Upload your Commercial Registration to access RFQ creation, orders, and vendor interactions.",
        action: "Upload Documents",
        badge: "Pending"
      }
    }
  },
  
  widgets: {
    kyc: {
      required: {
        title: "KYC Required",
        description: "Complete your KYC verification to access full features",
        badge: "Incomplete",
        action: "Start KYC"
      },
      draft: {
        title: "KYC Draft Saved",
        description: "Complete and submit your KYC application",
        badge: "Draft",
        action: "Complete KYC"
      },
      underReview: {
        title: "KYC Under Review",
        description: "Your KYC submission is being reviewed. This typically takes 24-48 hours.",
        badge: "Under Review"
      },
      approved: {
        title: "KYC Verified",
        description: "Your KYC verification is complete. You have full access to all features.",
        badge: "Approved"
      },
      rejected: {
        title: "KYC Rejected",
        description: "Your KYC submission was rejected. Please review the feedback and resubmit.",
        badge: "Rejected",
        action: "Resubmit KYC"
      },
      unknown: {
        title: "KYC Status Unknown",
        description: "Please contact support for assistance",
        badge: "Unknown"
      }
    },
    credit: {
      title: "Credit Account",
      loading: "Loading credit info...",
      creditLimit: "Credit Limit",
      used: "Used",
      available: "Available",
      paymentPeriod: "Payment Period",
      days: "days",
      approachingLimit: "Approaching credit limit",
      daysOverdue: "days overdue",
      accountOnHold: "Account on hold - contact support to resolve"
    }
  },

  // Suppliers
  suppliers: {
    title: "Suppliers",
    findManage: "Find and manage your preferred suppliers",
    noSuppliers: "No suppliers found."
  },

  // Analytics
  analytics: {
    fromLastMonth: "from last month",
    fromLastWeek: "from last week"
  },

  // Client Groups
  clientGroups: {
    overview: "Overview",
    workspace: "Workspace", 
    network: "Network",
    account: "Account"
  },

  // Navigation
  nav: {
    navigation: "Navigation",
    dashboard: "Dashboard",
    requests: "Requests", 
    offers: "Offers",
    portfolio: "Portfolio",
    clients: "Clients",
    transactions: "Transactions",
    subscriptions: "Subscriptions",
    notifications: "Notifications",
    documents: "Documents",
    reports: "Reports",
    projects: "Projects",
    analytics: "Analytics",
    messages: "Messages",
    orders: "Orders",
    settings: "Settings",
    subscription: "Subscription",
    browseRequests: "Browse Requests",
    myOffers: "My Offers",
    rfqs: "RFQs",
    profile: "Profile",
    support: "Support",
    logout: "Logout",
    navigateTo: "Navigate to",
    vendors: "Vendors",
    manageSubscription: "Manage Subscription",
    products: "Product Catalog"
  },

  // Vendor Header
  vendorHeader: {
    openMobileMenu: "Open mobile menu",
    toggleSidebar: "Toggle sidebar", 
    goToDashboard: "Go to dashboard",
    dashboard: "Vendor Dashboard",
    portal: "Portal"
  },
  vendorGroups: {
    overview: "Overview",
    workspace: "Business",
    portfolio: "Portfolio", 
    account: "Account",
    financial: "Financial",
    businessIntelligence: "Business Intelligence",
    projectManagement: "Project Management",
    businessOperations: "Business Operations"
  },
  // Admin Dashboard & Management  
  admin: {
    // Dashboard
    dashboard: "Admin Dashboard",
    totalUsers: "Total Users",
    activeRequests: "Active Requests",
    revenue: "Revenue",
    dashboardData: {
      description: "Comprehensive overview of platform metrics and system health",
      quickActions: "Quick Actions", 
      quickActionsDesc: "Fast access to essential admin functions"
    },
    
    // Admin branding
    adminPortal: "MWRD Admin",
    adminRole: "Admin",
    
    // Header actions
    openMobileMenu: "Open mobile menu",
    collapseSidebar: "Collapse sidebar",
    expandSidebar: "Expand sidebar",
    goToAdminDashboard: "Go to admin dashboard",
    logoAlt: "MWRD Logo",
    managementPortal: "Management Portal",
    viewNotifications: "View notifications",
    
    // Navigation groups
    groups: {
      overview: "Overview",
      management: "Management",
      business: "Business Operations",
      system: "System & Tools",
      communication: "Communication"
    },
    
    // Navigation & Sidebar
    usersTitle: "Users",
    requestsTitle: "Requests",
    offersTitle: "Offers", 
    offers: "Offers",
    ordersTitle: "Orders",
    orders: "Orders",
    communicationsTitle: "Communications",
    communications: "Communications",
    settingsTitle: "Settings",
    settings: "Settings",
    profileTitle: "Profile",
    profile: "Profile",
    sidebarAnalytics: "Analytics",
    sidebarUsers: "User Management",
    sidebarRequests: "Request Management",
    sidebarOffers: "Offer Management", 
    sidebarOrders: "Order Management",
    sidebarCommunications: "Communication Center",
    sidebarSettings: "System Settings",
    sidebarExpertConsultations: "Expert Consultations",
    
    // Additional sidebar items
    performanceMonitor: "Performance Monitor",
    financialTransactions: "Financial Transactions",
    subscriptions: "Subscriptions",
    supportTickets: "Support Tickets",
    messagesNav: "Messages",
    notificationsNav: "Notifications",
    emailCampaigns: "Email Campaigns",
    expertConsultations: "Expert Consultations",
    securityNav: "Security Center",
    systemHealthNav: "System Health",
    supportNav: "Support",
    projectsNav: "Projects",
    categoryManagementNav: "Category Management",
    kycReview: "KYC Review",
    kyvReview: "KYV Review",
    
    // Breadcrumbs
    breadcrumbs: {
      admin: "Admin",
      userManagement: "User Management", 
      requestsManagement: "Requests Management",
      offersManagement: "Offers Management",
      ordersManagement: "Orders Management",
      communicationCenter: "Communication Center",
      unknown: "Page"
    },
    
    // Command Palette
    commandPalette: {
      goToUsers: "Go to Users",
      createNewUser: "Create New User",
      reviewRequests: "Review Requests", 
      manageOffers: "Manage Offers",
      viewAnalytics: "View Analytics",
      financialTransactions: "Financial Transactions",
      searchUsersRequestsOffers: "Search users, requests, offers..."
    },
    
    // Quick Actions
    quickActions: "Quick Actions",
    
    // Analytics & Metrics
    analytics: {
      totalUsers: "Total Users",
      totalRevenue: "Total Revenue", 
      pendingApprovals: "Pending Approvals",
      platformActivity: "Platform Activity",
      platformActivityDesc: "User activity and transaction trends over time",
      recentActivity: "Recent Activity",
      recentActivityDescription: "Latest platform activities and user actions",
      activityOn: "on"
    },
    
    // System Health & Status
    system: {
      health: "System Health",
      status: "System Status", 
      statusDescription: "Current status of all system components",
      database: "Database",
      cpuUsage: "CPU Usage",
      memoryUsage: "Memory Usage", 
      healthy: "Healthy",
      warning: "Warning",
      critical: "Critical",
      alerts: "System Alerts",
      activeSystemAlerts: "active system alerts",
      requireAttention: "require attention",
      allSystemsOperational: "All systems operational"
    },

    // Performance Dashboard
    performance: {
      title: "Performance Dashboard",
      subtitle: "Monitor your application's real-time performance metrics",
      loading: "Loading performance metrics...",
      autoRefresh: "Auto Refresh",
      on: "ON",
      off: "OFF",
      refresh: "Refresh",
      overallScore: "Overall Performance Score",
      excellent: "Excellent",
      good: "Good",
      needsImprovement: "Needs Improvement",
      largestContentfulPaint: "Largest Contentful Paint",
      firstInputDelay: "First Input Delay",
      cumulativeLayoutShift: "Cumulative Layout Shift",
      targetLcp: "Target: < 2.5s",
      targetFid: "Target: < 100ms",
      targetCls: "Target: < 0.1",
      loadTime: "Load Time",
      totalPageLoadTime: "Total page load time",
      bundleSize: "Bundle Size",
      jsCssSize: "JavaScript + CSS",
      memoryUsage: "Memory Usage",
      cacheHitRate: "Cache Hit Rate",
      recommendations: "Performance Recommendations",
      optimizeLcp: "Optimize image loading and reduce server response times to improve LCP",
      reduceFid: "Reduce JavaScript execution time to improve FID",
      fixCls: "Add size attributes to images and reserve space for dynamic content",
      reduceBundleSize: "Consider code splitting to reduce bundle size",
      fixMemoryLeaks: "Monitor for memory leaks and optimize component re-renders",
      excellentPerformance: "Great job! Your application is performing excellently.",
      
      // Performance Monitor additions
      performanceMonitor: "Performance Monitor",
      realTimeMetrics: "Real-time performance metrics and system health monitoring",
      refreshMetrics: "Refresh Metrics",
      checking: "Checking...",
      checkSystemHealth: "Check System Health",
      analyzing: "Analyzing...",
      analyzeBundle: "Analyze Bundle",
      coreWebVitals: "Core Web Vitals",
      systemHealth: "System Health",
      bundleAnalysis: "Bundle Analysis",
      network: "Network",
      performanceScore: "Performance Score",
      overallAssessment: "Overall performance assessment based on multiple metrics",
      accessibility: "Accessibility",
      bestPractices: "Best Practices",
      seo: "SEO",
      firstContentfulPaint: "First Contentful Paint",
      fcpDescription: "Measures how long it takes for the first content to appear",
      lcpDescription: "Measures loading performance of the largest content element",
      timeToInteractive: "Time to Interactive",
      ttiDescription: "Time until the page becomes fully interactive",
      domContentLoaded: "DOM Content Loaded",
      dclDescription: "Time to parse and load the initial HTML document",
      memoryDescription: "JavaScript heap memory currently in use",
      poor: "Poor",
      realTimeSystemMonitor: "Real-Time System Monitor",
      lastUpdated: "Last Updated",
      systemStatus: "System Status",
      healthy: "Healthy",
      operational: "Operational",
      cpuUsage: "CPU Usage",
      highLoad: "High Load",
      normal: "Normal",
      database: "Database",
      activeConnections: "active connections",
      systemAlerts: "System Alerts",
      realTimeSystemAlerts: "Real-time monitoring of system health and performance issues",
      systemAlert: "System Alert",
      allSystemsOperational: "All systems operational. No alerts at this time.",
      serviceStatus: "Service Status",
      corePlatformServicesHealth: "Health status of core platform services",
      apiGateway: "API Gateway",
      authentication: "Authentication",
      realtimeServices: "Realtime Services",
      deviceEnvironment: "Device Environment",
      currentDeviceCapabilities: "Current device performance profile and capabilities",
      deviceType: "Device Type",
      lowEnd: "Low-end Device",
      highPerformance: "High Performance",
      cpuCores: "CPU Cores",
      memory: "Memory",
      networkSpeed: "Network Speed",
      animations: "Animations",
      enabled: "Enabled",
      disabled: "Disabled",
      gpuAcceleration: "GPU Acceleration",
      transitionDuration: "Transition Duration",
      maxAnimations: "Max Animations",
      debounceTime: "Debounce Time",
      totalBundleSize: "Total Bundle Size",
      uncompressed: "Uncompressed",
      gzippedSize: "Gzipped Size",
      compression: "Compression",
      mobileImpact: "Mobile Impact",
      loadTimeOn3G: "Estimated load time on 3G",
      bundleComposition: "Bundle Composition",
      bundleBreakdownDescription: "Size breakdown of application bundles and assets",
      optimizationSuggestions: "Optimization Suggestions",
      bundleAnalysisTitle: "Bundle Analysis",
      bundleAnalysisDescription: "Analyze your application bundle size and get optimization recommendations",
      startAnalysis: "Start Analysis",
      networkPerformanceTitle: "Network Performance",
      networkPerformanceDesc: "Network latency and throughput analysis",
      networkAnalysisComingSoon: "Network analysis features coming soon",
      performanceRecommendations: "Performance Recommendations",
      actionableSuggestions: "Actionable suggestions to improve your application's performance",
      implementLazyLoading: "Implement Lazy Loading",
      lazyLoadingDescription: "Load components and routes on-demand to reduce initial bundle size",
      optimizeImages: "Optimize Images",
      optimizeImagesDescription: "Use modern formats like WebP and implement responsive images",
      enableCaching: "Enable Caching",
      enableCachingDescription: "Implement browser and CDN caching strategies",
      databaseOptimization: "Database Optimization",
      databaseOptimizationDescription: "Add proper indexes and optimize query patterns"
    },

    // Approvals Management
    approvals: {
      budget: "Budget:",
      deadline: "Deadline:",
      created: "Created:",
      approvalNotes: "Approval Notes",
      notesPlaceholder: "Add notes...",
      approve: "Approve",
      reject: "Reject",
      processedOn: "Processed on:",
      notes: "Notes:",
      forRequest: "For request:",
      days: "days",
      acceptOffer: "Accept Offer",
      rejectOffer: "Reject Offer"
    },

    // Testing Suite
    testing: {
      title: "Quality Assurance Testing",
      subtitle: "Automated testing suite for MVP validation",
      runAllTests: "Run All Tests",
      runningTests: "Running Tests...",
      runTests: "Run Tests",
      overallProgress: "Overall Progress",
      mobileResponsiveness: "Mobile Responsiveness",
      mobileResponsivenessDesc: "Tests mobile viewport, touch targets, and responsive design",
      pwaFunctionality: "PWA Functionality",
      pwaFunctionalityDesc: "Tests Progressive Web App features and service worker",
      performance: "Performance",
      performanceDesc: "Tests Core Web Vitals and loading performance",
      accessibility: "Accessibility",
      accessibilityDesc: "Tests WCAG compliance and accessibility features",
      completed: "Completed",
      running: "Running",
      failed: "Failed",
      pending: "Pending",
      totalTests: "Total Tests",
      passed: "Passed",
      warnings: "Warnings",
      overview: "Overview",
      mobile: "Mobile",
      pwa: "PWA",
      noTestsRun: "No tests run yet. Click \"Run Tests\" to start.",
      tests: "tests",
      complete: "complete",
      testResults: "Test Results"
    },

    // Testing Dashboard
    testingDashboard: {
      title: "Testing & Quality Assurance",
      subtitle: "Comprehensive testing suite for mobile and desktop optimization",
      currentDevice: "Current Device",
      deviceType: "Device Type",
      mobile: "Mobile",
      tablet: "Tablet",
      desktop: "Desktop",
      screenSize: "Screen Size",
      orientation: "Orientation",
      overallScore: "Overall Score",
      testSummary: "Test Summary",
      quickActions: "Quick Actions",
      testMobileLayout: "Test Mobile Layout",
      performanceCheck: "Performance Check",
      securityScan: "Security Scan",
      progress: "Progress",
      lastTestRun: "Last test run:",
      overallScoreLabel: "Overall Score:",
      mobileResponsiveness: "Mobile Responsiveness",
      mobileResponsivenessDesc: "Tests for mobile-friendly design and touch interactions",
      progressiveWebApp: "Progressive Web App",
      pwaDesc: "PWA features like manifest, service worker, and installability",
      performanceMetrics: "Performance Metrics",
      performanceMetricsDesc: "Core Web Vitals and loading performance measurements",
      accessibility: "Accessibility",
      accessibilityDesc: "WCAG compliance and screen reader compatibility",
      a11y: "A11y",
      noTestsMessage: "No tests run yet. Click \"Run All Tests\" to start."
    },
    
    // User Management
    users: {
      activeThisMonth: "active this month",
      unknownAdmin: "Unknown Admin",
      admin: "Admin",
      adminOnline: "Admin (Online)"
    },
    
    // Request Management  
    requests: {
      requiresAdminReview: "requires admin review"
    },
    
    // Financial
    financial: {
      monthlyGrowth: "monthly growth",
      currency: "SAR",
      demoMode: "Demo Mode",
      demoDescription: "Showing demo data - financial_transactions table not yet created",
      transaction: "Transaction",
      notAvailable: "N/A",
      ref: "Ref",
      user: "User",
      company: "Company",
      demoData: {
        paymentForConstruction: "Payment for construction materials",
        platformCommission: "Platform commission (5%)",
        refundForCancelledOrder: "Refund for cancelled order"
      },
      error: "Error",
      fetchError: "Failed to fetch transactions",
      updateError: "Failed to update transaction",
      deleteError: "Failed to delete transaction",
      bulkActionFailed: "Bulk action failed",
      searchTransactions: "Search by ID, description, user...",
      searchPlaceholder: "Search transactions...",
      status: "Status",
      allStatus: "All Status",
      failed: "Failed",
      cancelled: "Cancelled",
      pending: "Pending",
      completed: "Completed",
      type: "Type",
      allTypes: "All Types",
      payment: "Payment",
      refund: "Refund",
      fee: "Fee",
      commission: "Commission",
      withdrawal: "Withdrawal",
      subscription: "Subscription",
      invoice_generated: "Invoice",
      order_payment: "Order Payment",
      refresh: "Refresh",
      export: "Export",
      all: "All",
      totalTransactions: "Total Transactions",
      totalVolume: "Total Volume",
      platformRevenue: "Platform Revenue",
      noTransactionsFound: "No Transactions Found",
      noTransactionsMatch: "No transactions match your search criteria",
      noTransactionsAvailable: "No transactions available",
      transactionCsvHeaders: "ID,Type,Status,Amount,Currency,Description,Reference,Created At,User",
      notSpecified: "Not specified",
      noDescription: "No description",
      revenue: "Revenue",
      thisMonth: "This Month",
      currentMonthRevenue: "Current month revenue",
      pendingAmount: "Pending Amount",
      avgTransaction: "Avg Transaction",
      totalRevenue: "Total Revenue",
      filtersActions: "Filters & Actions",
      filterByStatus: "Filter by Status",
      filterByType: "Filter by Type",
      allTransactions: "All Transactions",
      selectedTransactions: "selected",
      bulkActions: "Bulk Actions",
      selectAction: "Select Action",
      deleteTransactions: "Delete Selected",
      apply: "Apply",
      transactionList: "Transaction List ({count})",
      noTransactions: "No transactions found",
      noTransactionsDesc: "Try adjusting your filters",
      details: "Details",
      close: "Close",
      transactionDetails: "Transaction Details",
      transactionId: "Transaction ID",
      userName: "User Name",
      email: "Email",
      description: "Description",
      paymentMethod: "Payment Method",
      reference: "Reference",
      orderId: "Order ID",
      createdAt: "Created At",
      updatedAt: "Updated At",
      actions: "Actions",
      updateStatus: "Update Status",
      viewOrder: "View Order",
      csvHeaders: {
        transactionId: "Transaction ID",
        user: "User",
        type: "Type",
        amount: "Amount",
        currency: "Currency",
        status: "Status",
        description: "Description",
        paymentMethod: "Payment Method",
        created: "Created"
      },
      exportCompleted: "Export Completed",
      exportDescription: "Exported {count} transactions",
      dataRefreshed: "Data Refreshed",
      dataUpdated: "Data updated successfully",
      transactionDeleted: "Transaction deleted successfully"
    },
    
    // Actions
    actions: {
      viewDetails: "View Details"
    },
    
    // Messages
    messages: {
      error: "Error"
    },
    
    // User Details
    userDetails: {
      role: "Role",
      selectRole: "Select role", 
      client: "Client",
      vendor: "Vendor", 
      admin: "Admin"
    },
    
    // Communication
    communication: {
      center: "Communication Center",
      centerDescription: "Manage all platform communications and notifications",
      allUsers: "All Users",
      clientsOnly: "Clients Only",
      vendorsOnly: "Vendors Only", 
      pendingVerification: "Pending Verification",
      inactiveUsers: "Inactive Users",
      lowPriority: "Low",
      mediumPriority: "Medium",
      highPriority: "High", 
      urgentPriority: "Urgent",
      loadingCenter: "Loading communication center...",
      notifications: "Notifications",
      broadcastMessages: "Broadcast Messages",
      emailTemplates: "Email Templates",
      totalSent: "Total Sent",
      unread: "Unread",
      activeUsers: "Active Users",
      readRate: "Read Rate",
      searchNotifications: "Search notifications...",
      allTypes: "All Types",
      offerReceived: "Offer Received",
      requestCreated: "Request Created",
      orderUpdate: "Order Update",
      system: "System",
      markAllRead: "Mark All as Read",
      unknownUser: "Unknown User",
      noNotificationsFound: "No Notifications Found",
      adjustSearchCriteria: "Try adjusting your search criteria",
      notificationsWillAppear: "Notifications will appear here when sent",
      sendBroadcastMessage: "Send Broadcast Message",
      sendMessageToGroups: "Send a message to specific user groups",
      messageTitle: "Message Title",
      titlePlaceholder: "Enter message title...",
      targetAudience: "Target Audience",
      priority: "Priority",
      messageContent: "Message Content",
      messagePlaceholder: "Enter your message...",
      sendMessage: "Send Message",
      success: "Success", 
      broadcastCreated: "Broadcast message created successfully",
      error: "Error",
      broadcastFailed: "Failed to create broadcast message",
      allMarkedRead: "All notifications marked as read",
      urgent: "Urgent",
      high: "High",
      medium: "Medium", 
      low: "Low",
      sent: "Sent",
      draft: "Draft",
      scheduled: "Scheduled",
      failed: "Failed",
      recentBroadcasts: "Recent Broadcasts",
      recipients: "Recipients",
      openRate: "Open Rate",
      sentAt: "Sent At",
      noBroadcastsFound: "No Broadcasts Found",
      noBroadcastsAvailable: "No broadcast messages have been sent yet",
      templateLibrary: "Email Template Library",
      manageReusable: "Manage reusable email templates",
      createTemplate: "Create Template",
      templateName: "Template Name",
      subject: "Subject",
      viewTemplate: "View",
      editTemplate: "Edit",
      deleteTemplate: "Delete",
      noTemplatesFound: "No Templates Found",
      createFirstTemplate: "Create your first email template to get started"
    },
    
    // Verification
    verification: {
      allCaughtUp: "All caught up!",
      noPendingVerifications: "No pending verifications at the moment",
      verificationQueue: "Verification Queue",
      approvedSuccessfully: "Approved successfully", 
      rejectedSuccessfully: "Rejected successfully"
    },
    
    // KYC Review
    kyc: {
      title: "KYC Review",
      subtitle: "Review and approve KYC submissions from clients",
      submissionsReview: "KYC Submissions Review",
      reviewSubmission: "Review KYC Submission",
      companyName: "Company Name",
      multipleSubmissions: "Multiple Submissions Detected",
      multipleSubmissionsDesc: "This user has {count} submissions in total",
      previousRejected: "Previous submissions were rejected",
      previousApproved: "Previous submissions were approved",
      reviewingLatest: "You are reviewing the LATEST submission",
      companyTab: "Company",
      taxTab: "Tax",
      addressTab: "Address",
      signatoryTab: "Signatory",
      creditTab: "Credit",
      legalName: "Legal Name",
      crNumber: "CR Number",
      crIssuingDate: "CR Issuing Date",
      crValidity: "CR Validity",
      vatNumber: "VAT Number",
      city: "City",
      area: "Area",
      postalCode: "Postal Code",
      buildingNumber: "Building Number",
      businessAddress: "Business Address",
      signatoryName: "Name",
      signatoryDesignation: "Designation",
      signatoryEmail: "Email",
      signatoryPhone: "Phone",
      creditCeiling: "Credit Ceiling",
      paymentPeriod: "Payment Period",
      days: "days",
      viewDocument: "View",
      downloadDocument: "Download",
      viewCRDocument: "View CR Document",
      viewVATDocument: "View VAT Document",
      viewAddressDocument: "View Address Document",
      documentAvailable: "Available",
      documentMissing: "Missing",
      documentChecking: "Checking...",
      warning: "Warning",
      warningCRMissing: "CR document file is missing from storage",
      warningVATMissing: "VAT document file is missing from storage",
      warningAddressMissing: "Address document file is missing from storage",
      warningStorageNote: "The path exists in database but file may have been deleted or upload failed",
      reviewNotes: "Review Notes",
      reviewNotesPlaceholder: "Review notes (required for rejection)",
      approveKYC: "Approve KYC",
      rejectKYC: "Reject KYC",
      approveSuccess: "KYC Approved",
      approveSuccessDesc: "KYC approved successfully!",
      rejectSuccess: "KYC Rejected",
      rejectSuccessDesc: "KYC submission has been rejected",
      approveError: "Approval Failed",
      approveErrorDesc: "Failed to approve KYC submission",
      rejectError: "Rejection Failed",
      rejectErrorDesc: "Failed to reject KYC submission. Please try again",
      reviewNotesRequired: "Error",
      reviewNotesRequiredDesc: "Please provide rejection reason",
      fetchError: "Error",
      fetchErrorDesc: "Failed to fetch KYC submissions",
      downloadSuccess: "Success",
      downloadSuccessDesc: "Document download started",
      downloadError: "Error",
      downloadErrorDesc: "Failed to download document",
      viewError: "Error",
      viewErrorDesc: "Failed to view document",
      noSubmissions: "No Submissions",
      noSubmissionsDesc: "No pending KYC submissions at the moment",
      submittedAt: "Submitted At",
      accountType: "Account Type",
      actions: "Actions",
      review: "Review",
      creditAccount: "Credit Account",
      creditAccountCreated: "Credit account created for approved client",
      signatoryDocument: "Signatory Document"
    },
    
    // KYV Review (Vendor Verification)
    kyv: {
      title: "Vendor Verification (KYV)",
      subtitle: "Complete your vendor profile to start receiving opportunities",
      basicInfo: {
        title: "Additional Business Information",
        description: "Provide additional details about your business",
        tradeName: "Trade Name",
        tradeNameDescription: "The name under which you conduct business",
        numberOfEmployees: "Number of Employees",
        selectCompanySize: "Select company size",
        zakatCertificate: "Zakat Certificate",
        zakatDescription: "Upload your Zakat, Tax and Customs Authority certificate",
        chamberCertificate: "Chamber of Commerce Certificate",
        chamberDescription: "Upload your Chamber of Commerce membership certificate",
        companyLogo: "Company Logo",
        logoDescription: "Upload your official company logo (PNG, JPG, or SVG)"
      },
      banking: {
        title: "Banking Details",
        description: "Provide your banking information for payment processing",
        bankName: "Bank Name",
        selectBank: "Select your bank",
        accountHolderName: "Account Holder Name",
        accountHolderDescription: "As shown in bank records",
        ibanNumber: "IBAN Number",
        ibanPlaceholder: "SA0000000000000000000000",
        ibanDescription: "Enter your 24-character IBAN starting with SA",
        bankBranch: "Bank Branch",
        bankBranchDescription: "Branch name or code",
        confirmationLetter: "Bank Confirmation Letter",
        confirmationDescription: "Upload an official letter from your bank confirming account details"
      },
      products: {
        title: "Product & Service Details",
        description: "Tell us about your products, services, and business terms",
        catalog: "Product Catalog",
        catalogDescription: "Upload your complete product or service catalog",
        priceList: "Price List",
        priceListDescription: "Upload your current price list with all products/services",
        minimumOrderValue: "Minimum Order Value (SAR)",
        deliverySLA: "Delivery SLA (Days)",
        deliverySLAPlaceholder: "e.g., 7",
        paymentTerms: "Payment Terms",
        selectPaymentTerms: "Select payment terms",
        cash: "Cash on Delivery",
        net30: "Net 30 Days",
        net60: "Net 60 Days",
        net90: "Net 90 Days",
        consignment: "Consignment"
      },
      compliance: {
        title: "Compliance & Certification",
        description: "Upload quality, safety, and regulatory certificates",
        qualityCertificates: "Quality Certificates (ISO/SASO/GSO)",
        qualityDescription: "Upload ISO 9001, SASO, GSO or other quality certifications (multiple files allowed)",
        safetyCertificates: "Product Safety / Halal Certificates",
        safetyDescription: "Upload product safety certifications, Halal certificates, or compliance documents",
        insuranceLicenses: "Insurance / GOSI / Municipal License",
        insuranceDescription: "Upload business insurance, GOSI registration, municipal license, or trade permits"
      },
      declaration: {
        title: "Vendor Declaration",
        description: "Confirm the accuracy of all provided information",
        statement: "Declaration Statement",
        statementText: "I, the undersigned, confirm that all information provided in this vendor verification form is true, complete, and accurate to the best of my knowledge. I understand that:",
        point1: "Providing false or misleading information may result in immediate disqualification from the vendor program",
        point2: "NGS reserves the right to verify all submitted information and documents",
        point3: "Any changes to the information provided must be communicated immediately",
        point4: "Acceptance as a vendor is subject to NGS approval and ongoing compliance",
        signature: "Authorized Signature",
        signatureDescription: "Upload a document with the authorized signatory's signature",
        companyStamp: "Company Stamp",
        stampDescription: "Upload a clear image of your official company stamp",
        accept: "I hereby declare that: All information provided in this form is true and accurate. I accept the terms and conditions outlined above and authorize NGS to verify the information submitted."
      },
      steps: {
        basicInfo: "Basic Information",
        banking: "Banking Details",
        products: "Products & Services",
        compliance: "Compliance",
        declaration: "Declaration",
        complete: "Complete"
      },
      progress: {
        step: "Step",
        of: "of"
      },
      buttons: {
        back: "Back",
        next: "Next",
        submit: "Submit Verification",
        submitting: "Submitting...",
        goToDashboard: "Go to Dashboard"
      },
      success: {
        title: "Vendor Verification Submitted!",
        description: "Your vendor verification has been submitted successfully",
        message: "Our team will review your submission and get back to you within 3-5 business days. You will receive an email notification once your verification status is updated."
      },
      validation: {
        incomplete: "Incomplete information",
        incompleteDescription: "Please fill in all required fields before continuing",
        cannotSubmit: "Cannot submit",
        completeRequired: "Please complete all required fields"
      },
      fileUpload: {
        uploaded: "File uploaded",
        uploadedDescription: "{fileName} uploaded successfully",
        failed: "Upload failed",
        failedDescription: "Failed to upload file. Please try again."
      }
    },
    
    // Category Management (Phase 2)
    categoryManagement: {
      title: "Category Management",
      description: "Manage product and service categories",
      totalCategories: "Total Categories",
      active: "Active",
      inactive: "Inactive",
      parent: "Parent",
      parentCategories: "Parent Categories",
      subcategory: "Subcategory",
      subcategories: "Subcategories",
      labels: {
        children: "child",
        childrenPlural: "children"
      },
      addCategory: "Add Category",
      editCategory: "Edit Category",
      deleteCategory: "Delete Category",
      bulkActions: "Bulk Actions",
      exportCategories: "Export",
      searchPlaceholder: "Search categories...",
      statusFilter: "Status",
      allStatuses: "All",
      activeOnly: "Active only",
      inactiveOnly: "Inactive only",
      viewMode: "View Mode",
      treeView: "Tree View",
      tableView: "Table View",
      expandAll: "Expand All",
      collapseAll: "Collapse All",
      categoryUpdated: "Category updated successfully",
      categoryCreated: "Category created successfully",
      categoryDeleted: "Category deleted successfully",
      deleteCategoryConfirm: "Are you sure you want to delete this category?",
      loadingCategories: "Loading categories...",
      noCategoriesInTable: "No categories in table view",
      switchToTreeView: "Switch to tree view to see categories",
      showingCategories: "Showing",
      categoriesSelected: "categories selected",
      selected: "selected",
      bulkActionSuccess: "categories updated with action",
      csvHeaders: {
        id: "ID",
        englishName: "English Name",
        arabicName: "Arabic Name",
        slug: "Slug",
        status: "Status",
        level: "Level"
      },
      categoriesTable: "Categories Table",
      comprehensiveView: "Comprehensive table view of all categories",
      total: "total",
      categoryHierarchy: "Category Hierarchy",
      arabicName: "Arabic Name",
      slug: "Slug",
      type: "Type",
      status: "Status",
      actions: "Actions",
      accessDenied: "Access Denied",
      needAdminPrivileges: "You need admin privileges to manage categories",
      needAdminPrivilegesDelete: "You need admin privileges to delete categories",
      needAdminPrivilegesEdit: "You need admin privileges to edit categories"
    },
    
    // Email Campaigns (Phase 4)
    email: {
      campaigns: "Campaigns",
      templates: "Templates",
      analytics: "Analytics",
      newCampaign: "New Campaign",
      createCampaign: "Create Campaign",
      campaignName: "Campaign Name",
      campaignNamePlaceholder: "Enter campaign name",
      emailSubject: "Email Subject",
      subjectPlaceholder: "Enter email subject",
      template: "Template",
      selectTemplate: "Select template",
      targetAudience: "Target Audience",
      allUsers: "All Users",
      clientsOnly: "Clients Only",
      vendorsOnly: "Vendors Only",
      activeUsers: "Active Users",
      scheduleOptional: "Schedule (Optional)",
      newTemplate: "New Template",
      createEmailTemplate: "Create Email Template",
      templateName: "Template Name",
      templateNamePlaceholder: "Enter template name",
      category: "Category",
      announcement: "Announcement",
      newsletter: "Newsletter",
      promotion: "Promotion",
      welcome: "Welcome",
      defaultSubject: "Default Subject",
      defaultSubjectPlaceholder: "Enter default subject",
      htmlContent: "HTML Content",
      htmlContentPlaceholder: "Enter HTML content",
      createTemplate: "Create Template",
      totalCampaigns: "Total Campaigns",
      allTime: "All time",
      sentThisMonth: "Sent This Month",
      monthlyGrowth: "+12.5% from last month",
      openRate: "Open Rate",
      average: "average",
      clickRate: "Click Rate",
      campaignCreatedSuccess: "Campaign created successfully",
      campaignCreateFailed: "Failed to create campaign",
      templateCreatedSuccess: "Template created successfully",
      templateCreateFailed: "Failed to create template",
      campaignSentSuccess: "Campaign sent successfully",
      campaignSendFailed: "Failed to send campaign",
      noCampaignsYet: "No Campaigns Yet",
      createFirstCampaign: "Create your first email campaign to get started"
    },
    
    // Push Notifications (Phase 4)
    pushNotifications: {
      overview: "Overview",
      notifications: "Notifications",
      analytics: "Analytics",
      settings: "Settings",
      newPushNotification: "New Push Notification",
      createPushNotification: "Create Push Notification",
      title: "Title",
      titlePlaceholder: "Enter notification title",
      message: "Message",
      messagePlaceholder: "Enter notification message",
      targetPlatform: "Target Platform",
      allPlatforms: "All Platforms",
      android: "Android",
      ios: "iOS",
      web: "Web",
      targetAudience: "Target Audience",
      allUsers: "All Users",
      clients: "Clients",
      vendors: "Vendors",
      activeUsers: "Active Users",
      actionUrl: "Action URL (Optional)",
      actionUrlPlaceholder: "https://example.com/action",
      schedule: "Schedule (Optional)",
      createAndSend: "Create & Send",
      pushNotificationSettings: "Push Notification Settings",
      enablePushNotifications: "Enable Push Notifications",
      enablePushNotificationsDesc: "Allow sending push notifications to users",
      allowPromotional: "Allow Promotional Notifications",
      allowPromotionalDesc: "Enable promotional and marketing notifications",
      enableQuietHours: "Enable Quiet Hours",
      enableQuietHoursDesc: "Don't send notifications during quiet hours",
      quietHoursStart: "Quiet Hours Start",
      quietHoursEnd: "Quiet Hours End",
      maxDailyNotifications: "Max Daily Notifications",
      saveSettings: "Save Settings",
      registeredDevices: "Registered devices",
      successfullyDelivered: "Successfully delivered",
      userEngagement: "User engagement",
      platformDistribution: "Platform Distribution",
      activeDevicesByPlatform: "Active devices by platform",
      success: "Success",
      error: "Error",
      createSuccess: "Push notification created successfully",
      createError: "Failed to create push notification",
      settingsUpdated: "Settings updated successfully",
      settingsError: "Failed to update settings"
    },
    
    // Header
    header: {
      openMobileMenu: "Open mobile menu",
      collapseSidebar: "Collapse sidebar",
      expandSidebar: "Expand sidebar",
      goToAdminDashboard: "Go to admin dashboard",
      logoAlt: "MWRD Logo",
      managementPortal: "Management Portal",
      viewNotifications: "View notifications"
    },
    
    // Search
    search: "Search",
    searchPlaceholder: "Search admin panel...",
    searchAdvancedPlaceholder: "Search users, requests, offers...",
    searchResults: "Search Results",
    noSearchResults: "No search results found",
    tryDifferentSearch: "Try a different search term",
    searchFailed: "Search failed",
    searchingFor: "Searching for",
    recentSearches: "Recent Searches",
    tryAgain: "Try again",
    
    // Navigation
    navigation: {
      dashboard: "Dashboard",
      analytics: "Analytics",
      performanceMonitor: "Performance Monitor",
      users: "User Management",
      requests: "Request Management",
      offers: "Offer Management",
      orders: "Order Management",
      messages: "Messages",
      notifications: "Notifications",
      emailCampaigns: "Email Campaigns",
      expertConsultations: "Expert Consultations",
      security: "Security Center",
      systemHealth: "System Health",
      settings: "Settings",
      support: "Support",
      projects: "Projects",
      categoryManagement: "Category Management",
      kycReview: "KYC Review",
      verificationQueue: "Verification Queue",
      automation: "Automation"
    },
    
    // Sidebar
    navigateTo: "Navigate to",
    badgeMax: "99+",
    
    // System Health
    systemHealth: {
      title: "System Health & Quality Monitoring",
      description: "Real-time performance monitoring, automated testing, and quality assurance tools",
      performanceTab: "Performance",
      testingTab: "Testing Suite",
      qualityTab: "Quality Checks"
    },
    
    // Projects Management
    financialTransactionsTitle: "Financial Transactions",
    financialTransactionsDesc: "Monitor and manage all platform financial transactions",
    communicationCenter: "Communication Center",
    communicationCenterDescription: "Manage notifications, messages, and communications",
    
    projectsManagement: {
      title: "Projects Management",
      description: "Monitor and manage all construction projects",
      overview: {
        totalProjects: "Total Projects",
        activeProjects: "active",
        completed: "Completed",
        projectsDelivered: "successfully delivered",
        overdue: "Overdue",
        requireAttention: "require attention",
        totalValue: "Total Value",
        combinedProjectValue: "combined project value"
      },
      filters: {
        title: "Filters",
        searchPlaceholder: "Search projects...",
        status: "Status",
        allStatuses: "All Statuses",
        priority: "Priority",
        allPriorities: "All Priorities",
        refresh: "Refresh"
      },
      status: {
        draft: "Draft",
        active: "Active",
        completed: "Completed",
        onHold: "On Hold",
        cancelled: "Cancelled"
      },
      priority: {
        urgent: "Urgent",
        high: "High",
        medium: "Medium",
        low: "Low"
      },
      messages: {
        loading: "Loading projects...",
        noProjectsFound: "No projects found",
        updateSuccess: "Success",
        statusUpdated: "Project status updated to",
        updateError: "Error",
        fetchError: "Failed to fetch projects"
      },
      details: {
        noDescription: "No description available",
        client: "Client",
        projectProgress: "Project Progress",
        budget: "Budget",
        boqItems: "BOQ Items",
        items: "items",
        timeline: "Timeline",
        notSpecified: "Not specified",
        requests: "Requests",
        relatedRequests: "related requests"
      },
      actions: {
        viewDetails: "View Details",
        viewBOQ: "View BOQ",
        contactClient: "Contact Client",
        putOnHold: "Put on Hold",
        markComplete: "Mark Complete",
        resumeProject: "Resume Project"
      }
    },
    
    // Language settings
    languageEnglish: "English",
    languageArabic: "Arabic (العربية)"
  },

  // Navigation Links  
  navigation: {
    userManagement: "User Management",
    userManagementDescription: "Manage user accounts and permissions",
    approvalQueue: "Approval Queue", 
    approvalQueueDescription: "Review pending requests and verifications",
    financialOverview: "Financial Overview",
    financialOverviewDescription: "Monitor transactions and revenue",
    systemHealth: "System Health",
    systemHealthDescription: "Monitor server performance and system status",
    securityCenter: "Security Center", 
    securityCenterDescription: "Manage security settings and audit logs", 
    communications: "Communications",
    communicationsDescription: "Send broadcasts and manage notifications",
    analytics: "Analytics",
    analyticsDescription: "View platform metrics and user insights", 
    automation: "Automation",
    automationDescription: "Configure automated workflows and rules"
  },

  // Vendor Dashboard
  vendor: {
    navigation: {
      projectsManagement: 'Projects Management',
      portfolioManagement: 'Portfolio Management',
      dashboard: 'Dashboard',
      support: 'Support',
      profile: 'Profile',
      settings: 'Settings',
      breadcrumbs: {
        home: 'Home',
        dashboard: 'Dashboard',
        rfqs: 'RFQs',
        projects: 'Projects',
        portfolio: 'Portfolio',
        subscription: 'Subscription',
        transactions: 'Transactions',
        notifications: 'Notifications',
        clients: 'Clients',
        documents: 'Documents',
        reports: 'Reports',
        messages: 'Messages',
        profile: 'Profile',
        settings: 'Settings',
        support: 'Support'
      }
    },
    dashboard: {
      title: 'Vendor Dashboard',
      subtitle: 'Manage your commercial registration and business operations',
      welcome: 'Welcome to your Dashboard',
      crStatus: 'CR Status',
      totalProjects: 'Total Projects',
      activeProjects: 'Active Projects',
      completedProjects: 'Completed Projects',
      totalRevenue: 'Total Revenue',
      monthlyRevenue: 'Monthly Revenue',
      pendingPayments: 'Pending Payments',
      recentActivity: 'Recent Activity',
      quickActions: 'Quick Actions',
      quickActionsDesc: 'Fast access to your most common tasks',
      viewAllProjects: 'View All Projects',
      createNewProject: 'Create New Project',
      managePortfolio: 'Manage Portfolio',
      updateProfile: 'Update Profile',
      browseRFQs: 'Browse RFQs',
      newRequests: '5 new requests',
      submitOffer: 'Submit Offer',
      createNewOffer: 'Create new offer',
      messages: 'Messages',
      unreadMessages: '2 unread messages',
      newRFQReceived: 'New RFQ received',
      constructionProject: 'Construction project',
      hoursAgo: '2 hours ago',
      offerSubmitted: 'Offer submitted',
      officeRenovation: 'Office renovation',
      profileUpdateRequired: 'Profile update required',
      dayAgo: '1 day ago',
      crVerificationStatus: 'CR Verification',
      crVerificationDesc: 'Commercial registration status',
      profileCompletionTitle: 'Profile Completion',
      profileCompletion: 'Profile Completion',
      profileCompletionDesc: 'Your profile completeness',
      activeOffersCount: 'Active Offers',
      activeOffersCountDesc: 'Currently active offers',
      successRateTitle: 'Success Rate',
      successRateDesc: 'Offer acceptance rate',
      totalEarningsTitle: 'Total Earnings',
      totalEarningsDesc: 'All-time earnings',
      monthlyRevenueTitle: 'Monthly Revenue',
      monthlyRevenueDesc: 'This month\'s revenue',
      completedProjectsTitle: 'Completed Projects',
      completedProjectsDesc: 'Successfully finished projects',
      clientRatingTitle: 'Client Rating',
      clientRatingDesc: 'Average client rating',
      accessRequired: 'Access to this page is restricted to verified vendors only',
      performanceOverview: 'Performance Overview',
      completeVerification: 'Complete verification to access all features',
      actionRequired: 'Actions Required',
      activeOffersTitle: 'Active Offers',
      activeOffersDesc: 'pending action',
      allSetReady: 'All set! You\'re ready to receive requests',
      browseRequestsTitle: 'Browse Requests',
      browseRequestsDesc: 'Find new opportunities',
      businessPerformance: 'Business Performance',
      businessPerformanceDesc: 'Track your key performance metrics',
      clientSatisfactionRate: 'Client Satisfaction',
      completeCRTitle: 'Complete CR Verification',
      completeCRDesc: 'Verify your commercial registration',
      completeProfileTitle: 'Complete Your Profile',
      completeProfileDesc: '% more to complete',
      manageProjectsTitle: 'Manage Projects',
      manageProjectsDesc: 'View and update your projects',
      messagesTitle: 'Messages',
      messagesDesc: 'Check your messages',
      offerSuccessRate: 'Offer Success Rate',
      offerTrends: 'Offer Trends',
      offerTrendsDesc: 'Your offer submission and acceptance trends over time',
      viewProjects: 'View Projects',
      viewAllOffers: 'View All Offers',
      responseRate: 'Response Rate',
      clientSatisfaction: 'Client Satisfaction'
    },
    cr: {
      verificationRequired: 'CR Verification Required',
      completeVerification: 'Complete your commercial registration verification to access all features',
      approved: 'Approved',
      pending: 'Pending',
      rejected: 'Rejected'
    },
    projects: {
      title: 'Projects Management',
      unifiedSubtitle: 'Manage and track your project portfolio',
      add: 'Add Project',
      addFirst: 'Add your first project',
      addNewProject: 'Add New Project',
      newProject: 'New Project',
      projectTitle: 'Project Title',
      description: 'Description',
      startDate: 'Start Date',
      endDate: 'End Date',
      status: 'Status',
      type: 'Type',
      value: 'Value',
      location: 'Location',
      clientName: 'Client Name',
      clientType: 'Client Type',
      visibility: 'Visibility',
      portfolio: 'Portfolio',
      totalProjects: 'Total Projects',
      activeProjects: 'Active Projects',
      completedProjects: 'Completed Projects',
      thisWeek: 'This week',
      vsLastMonth: 'vs last month',
      searchAndFilter: 'Search & Filter',
      searchProjects: 'Search projects...',
      allStatus: 'All Status',
      allPriority: 'All Priority',
      active: 'Active',
      completed: 'Completed',
      pending: 'Pending',
      ongoing: 'Ongoing',
      draft: 'Draft',
      cancelled: 'Cancelled',
      urgent: 'Urgent',
      high: 'High',
      medium: 'Medium',
      low: 'Low',
      public: 'Public',
      private: 'Private',
      confidential: 'Confidential',
      featured: 'Featured',
      government: 'Government',
      privateCompany: 'Private Company',
      commercial: 'Commercial',
      individual: 'Individual',
      edit: 'Edit',
      delete: 'Delete',
      noProjects: 'No projects found',
      noProjectsFound: 'No projects match your filters',
      showingResults: 'Showing {count} results',
      tryAdjusting: 'Try adjusting your filters',
      clearFilters: 'Clear Filters',
      createFirstProject: 'Create your first project',
      createYourFirst: 'Create your first',
      startFirstProject: 'Start by creating your first project',
      showcasePortfolio: 'Showcase your completed work',
      updateProjectInfo: 'Update project information',
      projectDeleted: 'Project deleted successfully',
      deleteFailed: 'Failed to delete project'
    },
    transactions: {
      title: 'Financial Transactions',
      subtitle: 'Track your earnings, expenses, and payment history',
      totalRevenue: 'Total Revenue',
      totalExpenses: 'Total Expenses',
      subscriptionsAndFees: 'Subscriptions and fees',
      pendingAmount: 'Pending Amount',
      awaitingProcessing: 'Awaiting processing',
      netProfit: 'Net Profit',
      revenueMinus: 'Revenue minus expenses',
      recentTransactions: 'Recent Transactions',
      transactionHistory: 'Your complete transaction history',
      export: 'Export',
      searchTransactions: 'Search transactions...',
      allStatus: 'All Status',
      allTypes: 'All Types',
      paymentReceived: 'Payment Received',
      noTransactions: 'No transactions found',
      error: 'Error',
      errorFetch: 'Failed to load transactions',
      date: 'Date',
      type: 'Type',
      description: 'Description',
      amount: 'Amount',
      status: 'Status',
      reference: 'Reference',
      completed: 'Completed',
      pending: 'Pending',
      failed: 'Failed',
      subscription: 'Subscription',
      fee: 'Fee',
      fromCompletedOrders: 'From completed orders'
    },
    projectsManagement: {
      title: 'Projects Management',
      subtitle: 'Manage your projects and track progress'
    },
    portfolioManagement: {
      title: 'Portfolio Management',
      subtitle: 'Showcase your work and manage your portfolio'
    },
    portfolio: {
      title: 'Portfolio Management',
      description: 'Showcase your work and manage your portfolio',
      addProject: 'Add Project',
      completed: 'Completed',
      inProgress: 'In Progress',
      pending: 'Pending',
      viewProject: 'View Project',
      noProjects: 'No Projects',
      addFirstProject: 'Add your first project to showcase your work',
      sampleProject1Title: 'Commercial Building Construction',
      sampleProject1Description: 'Complete construction of a 10-story commercial building in downtown Riyadh',
      sampleProject2Title: 'Hospital Interior Design',
      sampleProject2Description: 'Interior design and furniture for King Faisal Specialist Hospital'
    },
    clients: {
      title: 'Client Management',
      subtitle: 'Manage your client relationships and partnerships',
      description: 'Manage your client relationships and partnerships',
      addClient: 'Add Client',
      clientList: 'Client List',
      clientDetails: 'Client Details',
      newClient: 'New Client',
      editClient: 'Edit Client',
      deleteClient: 'Delete Client',
      searchClients: 'Search clients...',
      noClients: 'No clients found',
      noClientsDesc: 'Start building your client base by adding your first client.',
      searchAndActions: 'Search & Actions',
      name: 'Name',
      email: 'Email',
      phone: 'Phone',
      company: 'Company',
      location: 'Location',
      joinedDate: 'Joined Date',
      status: 'Status',
      actions: 'Actions',
      clientName: 'Client Name',
      contactPerson: 'Contact Person',
      address: 'Address',
      totalRevenue: 'Total Revenue',
      totalClients: 'Total Clients',
      allRelationships: 'All relationships',
      activeClients: 'Active Clients',
      completedOrders: 'With completed orders',
      contact: 'Contact',
      viewHistory: 'View History',
      noClientsFound: 'No clients found matching your search',
      noClientsYet: 'No clients yet. Start working with clients to see them here.'
    },
    subscription: {
      title: 'Subscription Management',
      subtitle: 'Manage your subscription plan and billing',
      description: 'Manage your subscription plan and billing preferences',
      currentPlan: 'Current Plan',
      daysRemaining: 'Days Remaining',
      monthlySpend: 'Monthly Spend',
      fromLastMonth: 'from last month',
      overview: 'Overview',
      upgrade: 'Upgrade',
      billingHistory: 'Billing History',
      subscriptionDetails: 'Subscription Details',
      planFeatures: 'Plan Features',
      expiresIn: 'Your subscription expires in {days} days',
      upgradeButton: 'Upgrade Plan',
      currentPlanButton: 'Current Plan',
      noBillingHistory: 'No billing history available',
      upgradeInitiated: 'Upgrade Initiated',
      redirectingPayment: 'Redirecting to payment for {plan} plan...',
      error: 'Error',
      failedUpgrade: 'Failed to upgrade subscription',
      billingCycle: 'Billing Cycle',
      nextBilling: 'Next Billing Date',
      upgradeNow: 'Upgrade Now',
      manageBilling: 'Manage Billing',
      features: 'Features',
      usage: 'Usage',
      limits: 'Limits',
      support: 'Support Level',
      planName: 'Plan Name',
      planPrice: 'Price',
      paymentMethod: 'Payment Method',
      upgradePlan: 'Upgrade Plan',
      downgradePlan: 'Downgrade Plan',
      cancelSubscription: 'Cancel Subscription',
      plans: {
        basic: {
          name: 'Basic Plan',
          price: '$9.99/month',
          features: {
            0: 'Up to 10 projects',
            1: 'Basic support',
            2: 'Standard features'
          }
        },
        premium: {
          name: 'Premium Plan', 
          price: '$19.99/month',
          features: {
            0: 'Up to 50 projects',
            1: 'Priority support',
            2: 'Advanced features',
            3: 'Analytics dashboard'
          }
        },
        enterprise: {
          name: 'Enterprise Plan',
          price: '$49.99/month',
          features: {
            0: 'Unlimited projects',
            1: 'Dedicated support',
            2: 'All features',
            3: 'Custom integrations'
          }
        }
      },
      billing: {
        monthly: 'Monthly',
        yearly: 'Yearly',
        amount: 'Amount',
        currency: 'SAR',
        paymentMethod: 'Payment Method',
        invoiceHistory: 'Invoice History'
      }
    },
    notifications: {
      title: 'Notifications',
      subtitle: 'Stay updated with your account activities',
      markAllRead: 'Mark All as Read',
      delete: 'Delete',
      all: 'All',
      unread: 'Unread',
      read: 'Read',
      offerAccepted: 'Offer Accepted',
      newRequest: 'New Request Available',
      paymentReceived: 'Payment Received',
      newMessage: 'New Message',
      newRating: 'New Rating',
      sampleMessage1: 'Your offer for Construction Project Alpha has been accepted!',
      sampleMessage2: 'New procurement request matching your expertise in Engineering',
      sampleMessage3: 'Payment of $15,000 received for Project Beta',
      sampleMessage4: 'You have 3 new messages from clients',
      sampleMessage5: 'You received a 5-star rating from ABC Construction',
      unreadCount: '{count} unread notifications',
      allRead: 'All notifications read',
      highPriority: 'High Priority',
      mediumPriority: 'Medium Priority',
      lowPriority: 'Low Priority',
      offers: 'Offers',
      requests: 'Requests',
      payments: 'Payments',
      messages: 'Messages',
      system: 'System',
      noNotifications: 'No notifications',
      noNotificationsDesc: 'You\'re all caught up! New notifications will appear here.',
      markRead: 'Mark as Read',
      viewDetails: 'View Details'
    },
    documents: {
      title: 'Documents Management',
      subtitle: 'Organize and manage your business documents',
      description: 'Organize and manage your business documents',
      uploadDocument: 'Upload Document',
      documentName: 'Document Name',
      documentType: 'Document Type',
      uploadDate: 'Upload Date',
      totalDocuments: 'Total Documents',
      allFiles: 'All files',
      rfqDocuments: 'RFQ Documents',
      rfqAttachments: 'RFQ attachments',
      bidDocuments: 'Bid Documents',
      bidAttachments: 'Bid attachments',
      storageUsed: 'Storage Used',
      totalSize: 'Total size',
      documents: 'Documents',
      rfqDocs: 'RFQ Docs',
      bidDocs: 'Bid Docs',
      documentLibrary: 'Document Library',
      allUploaded: 'All your uploaded documents',
      searchDocuments: 'Search documents...',
      allCategories: 'All Categories',
      allTypes: 'All Types',
      images: 'Images',
      noDocumentsFound: 'No documents found matching your search',
      noDocumentsYet: 'No documents yet. Upload your first document to get started.',
      rfqDocumentsTitle: 'RFQ Documents',
      rfqDocumentsDesc: 'Documents attached to RFQ submissions',
      project: 'Project:',
      bidDocumentsTitle: 'Bid Documents',
      bidDocumentsDesc: 'Documents submitted with your bids',
      bidFor: 'Bid for:',
      fetchFailed: 'Failed to fetch documents',
      downloadFailed: 'Failed to download document'
    },
    reports: {
      title: 'Reports & Analytics',
      subtitle: 'Comprehensive reports and analytics dashboard',
      description: 'Track your business performance with detailed analytics and insights',
      fetchFailed: 'Failed to fetch report data',
      exportInitiated: 'Export Started',
      generatingReport: 'Generating {type} report...',
      last7Days: 'Last 7 days',
      last30Days: 'Last 30 days', 
      last90Days: 'Last 90 days',
      lastYear: 'Last year',
      export: 'Export',
      totalRevenue: 'Total Revenue',
      fromOrders: 'From {count} orders',
      winRate: 'Win Rate',
      bidsCount: '{won} of {total} bids won',
      avgOrderValue: 'Avg Order Value',
      averagePerOrder: 'Average per order',
      activeClients: 'Active Clients',
      uniquePayingClients: 'Unique paying clients',
      revenueAnalysis: 'Revenue Analysis',
      bidPerformance: 'Bid Performance', 
      clientAnalysis: 'Client Analysis',
      executiveSummary: 'Executive Summary',
      revenueTrend: 'Revenue Trend',
      revenueTrendDesc: 'Daily revenue over the selected period',
      orderVolume: 'Order Volume',
      orderVolumeDesc: 'Number of orders received per day',
      bidStatusDistribution: 'Bid Status Distribution',
      bidStatusDesc: 'Breakdown of bid statuses in the selected period',
      topClientsByRevenue: 'Top Clients by Revenue',
      topClientsDesc: 'Highest revenue generating clients',
      ordersLabel: 'orders',
      avgLabel: 'avg',
      noClientData: 'No client data available for the selected period',
      executiveSummaryDesc: 'Key performance indicators and insights',
      financialPerformance: 'Financial Performance',
      totalRevenueLabel: 'Total Revenue',
      bidPerformanceLabel: 'Bid Performance',
      totalBidsSubmitted: 'Total Bids Submitted',
      successfulBids: 'Successful Bids',
      averageBidAmount: 'Average Bid Amount',
      clientMetrics: 'Client Metrics',
      totalActiveClients: 'Total Active Clients',
      newClientsAcquired: 'New Clients Acquired',
      clientRetentionRate: 'Client Retention Rate',
      recommendations: 'Recommendations',
      improveBidStrategy: 'Consider improving bid strategy to increase win rate',
      diversifyClients: 'Focus on diversifying client base for more stable revenue',
      optimizePricing: 'Review pricing strategy to improve average order value',
      generateReport: 'Generate Report',
      reportType: 'Report Type',
      dateRange: 'Date Range'
    },
    businessIntelligence: {
      title: 'Business Intelligence',
      subtitle: 'Advanced analytics and performance insights for your business'
    },
    analytics: {
      title: 'Vendor Analytics',
      subtitle: 'Performance insights and business analytics',
      overview: 'Overview',
      offers: 'Offers',
      revenue: 'Revenue',
      revenueGrowth: 'Revenue Growth',
      categories: 'Categories',
      offerAcceptanceRate: 'Offer Acceptance Rate',
      averageResponseTime: 'Average Response Time',
      clientSatisfaction: 'Client Satisfaction',
      monthlyRevenue: 'Monthly Revenue',
      offerTrends: 'Offer Trends',
      totalOffers: 'Total Offers',
      acceptedOffers: 'Accepted Offers',
      categoryDistribution: 'Category Distribution',
      offerPerformance: 'Offer Performance',
      submitted: 'Submitted',
      accepted: 'Accepted',
      categoryBreakdown: 'Category Breakdown',
      topPerformingCategories: 'Top Performing Categories'
    },
    categories: {
      construction: 'Construction',
      engineering: 'Engineering',
      consulting: 'Consulting',
      technology: 'Technology',
      other: 'Other',
      manage: 'Manage Categories',
      select: 'Select your service categories'
    },
    months: {
      jan: 'Jan',
      feb: 'Feb',
      mar: 'Mar', 
      apr: 'Apr',
      may: 'May',
      jun: 'Jun',
      jul: 'Jul',
      aug: 'Aug',
      sep: 'Sep',
      oct: 'Oct',
      nov: 'Nov',
      dec: 'Dec'
    },
    bidStatus: {
      pending: 'Pending',
      awarded: 'Awarded', 
      rejected: 'Rejected'
    },
    staticText: {
      ofTotalProjects: 'of total projects',
      clientLabel: 'Client',
      hours: 'h'
    },
    profile: {
      businessInfo: "Business Information",
      basicInfo: "Basic Information",
      title: "Profile",
      subtitle: "Manage your personal and business information",
      editProfile: "Edit Profile",
      saveChanges: "Save Changes",
      verified: "Verified",
      rejected: "Rejected", 
      underReview: "Under Review",
      notVerified: "Not Verified",
      profileNotFound: "Profile not found",
      verification: "Verification",
      memberSince: "Member since",
      personalInformation: "Personal Information",
      personalInfoDescription: "Update your personal details and contact information",
      fullName: "Full Name",
      notProvided: "Not provided",
      email: "Email Address",
      phone: "Phone Number",
      companyName: "Company Name",
      address: "Address",
      bio: "Bio",
      bioPlaceholder: "Tell us about yourself and your business...",
      noBioProvided: "No bio provided",
      accountVerification: "Account Verification",
      verificationDescription: "Verify your account to access more features and build trust with clients",
      portfolioUrl: "Portfolio URL",
      serviceCategories: "Service Categories",
      selectCategories: "Select your service categories",
      businessInformation: "Business Information",
      contactInformation: "Contact Information",
      additionalDetails: "Additional Details",
      crDocument: "Commercial Registration Document",
      uploadCR: "Upload CR Document",
      crStatus: "CR Status",
      crNumber: "CR Number",
      verificationStatus: "Verification Status",
      pendingVerification: "Pending Verification",
      documentsRequired: "Documents required for verification",
      uploadDocuments: "Upload Documents",
      resubmitDocuments: "Resubmit Documents",
      avatar: "Profile Picture",
      changeAvatar: "Change Profile Picture",
      removeAvatar: "Remove Profile Picture",
      profileCompletion: "Profile Completion",
      completeProfile: "Complete your profile to unlock all features"
    },
    performance: {
      title: 'Performance Tracking',
      subtitle: 'Monitor and improve your business performance',
      overallScore: 'Overall Score',
      performanceTrends: 'Performance Trends',
      performanceGoals: 'Performance Goals',
      performanceInsights: 'Performance Insights',
      trends: 'Trends',
      insights: 'Insights',
      goals: 'Goals',
      current: 'Current',
      target: 'Target',
      complete: 'Complete',
      offerAcceptance: 'Offer Acceptance',
      responseTime: 'Response Time',
      clientSatisfaction: 'Client Satisfaction',
      projectCompletion: 'Project Completion',
      revenueGrowth: 'Revenue Growth',
      clientRetention: 'Client Retention',
      strengths: 'Strengths',
      strengthsDesc: 'Areas where you excel',
      improvements: 'Areas for Improvement',
      improvementsDesc: 'Focus areas for growth',
      recommendations: 'Recommendations',
      recommendationsDesc: 'Actionable suggestions to improve performance'
    },
    rfqs: {
      title: "Available RFQs",
      subtitle: "Browse and respond to Request for Quotations",
      totalRFQs: "Total RFQs",
      openRFQs: "Open RFQs",
      myResponses: "My Responses",
      awarded: "Awarded",
      searchPlaceholder: "Search RFQs...",
      category: "Category",
      status: "Status",
      budget: "Budget",
      open: "Open",
      closed: "Closed",
      newest: "Newest First",
      oldest: "Oldest First",
      deadlineSoon: "Deadline Soon",
      budgetHigh: "Budget: High to Low",
      leastCompetitive: "Least Competitive",
      availableRFQs: "Available RFQs",
      lastUpdated: "Last Updated",
      viewDetails: "View Details",
      respond: "Respond",
      responseSubmitted: "Response Submitted",
      responseSubmittedDesc: "Your response has been submitted successfully",
      newRFQTitle: "New RFQ Available",
      newRFQDesc: "A new RFQ matching your profile is available",
      sampleRfq1Title: "Construction Project - Office Building",
      sampleRfq1Description: "We need a construction company to build a 5-story office building in downtown area.",
      sampleRfq2Title: "Engineering Services - Bridge Design",
      sampleRfq2Description: "Looking for structural engineering services for a new bridge project.",
      sampleRfq3Title: "IT Consulting - System Upgrade",
      sampleRfq3Description: "Need IT consulting services for upgrading our legacy systems.",
      sampleRfq4Title: "Marketing Campaign - Product Launch",
      sampleRfq4Description: "Seeking creative agency for comprehensive marketing campaign.",
      sampleRequirement1: "Licensed contractor",
      sampleRequirement2: "Insurance coverage",
      sampleRequirement3: "5+ years experience",
      sampleRequirement4: "PE license required",
      sampleRequirement5: "Bridge design experience",
      sampleRequirement6: "CAD proficiency",
      sampleRequirement7: "Certified consultants",
      sampleRequirement8: "Legacy system experience",
      sampleRequirement9: "Available for on-site work",
      sampleRequirement10: "Portfolio of successful campaigns",
      sampleRequirement11: "Digital marketing expertise",
      sampleRequirement12: "Brand development",
      noRFQsFound: "No RFQs found",
      noRFQsDesc: "Try adjusting your filters or check back later for new opportunities",
      description: "Description",
      deadline: "Deadline",
      requirements: "Requirements",
      submitResponse: "Submit Response"
    }
  },

  // Messages System - English
  messages: {
    title: "Messages",
    subtitle: "Communicate with clients and manage conversations",
    goToSupport: "Go to Support",
    searchAndActions: "Search & Actions",
    unknownUser: "Unknown User",
    startNewChat: "Start New Chat",
    noConversations: "No conversations yet",
    noConversationsDesc: "Start messaging clients to see conversations here.",
    totalConversations: "Total Conversations",
    unreadMessages: "Unread Messages",
    businessChats: "Business Chats",
    supportTickets: "Support Tickets",
    searchMessages: "Search messages...",
    online: "Online",
    startConversation: "Start conversation",
    support: "Support",
    noMessages: "No messages",
    now: "now",
    minutesAgo: "m ago",
    hoursAgo: "h ago",
    daysAgo: "d ago",
    weeksAgo: "w ago",
    monthsAgo: "mo ago",
    yearsAgo: "y ago"
  },

  // Requests System - English
  requests: {
    title: "Requests",
    manageRequests: "Manage and track your service requests",
    noRequests: "No requests found.",
    createRequest: "Create Request"
  },

  // Orders System - English
  orders: {
    title: "Orders",
    subtitle: "Manage your orders and track deliveries",
    noOrders: "No orders yet",
    noOrdersDesc: "Orders from accepted proposals will appear here.",
    browseRequests: "Browse Requests",
    trackManage: "Track and manage your orders",
    totalOrders: "Total Orders",
    pending: "Pending",
    confirmed: "Confirmed",
    completed: "Completed",
    noDescription: "No description available",
    amountNotSet: "Amount not set",
    viewDetails: "View Details",
    orderNumber: "Order Number",
    deliveryDate: "Delivery Date",
    ordered: "Ordered",
    amount: "Amount",
    status: {
      pending: "Pending",
      confirmed: "Confirmed",
      processing: "Processing",
      shipped: "Shipped",
      delivered: "Delivered",
      cancelled: "Cancelled",
      refunded: "Refunded"
    }
  },

  // Offers System - English
  offers: {
    title: "Offers",
    subtitle: {
      vendor: "Manage and track your submitted offers",
      client: "Review and manage offers for your requests"
    },
    newOffer: "New Offer",
    filtersAndSearch: "Filters & Search",
    noOffers: "No offers available",
    noOffersDesc: {
      vendor: "You haven't submitted any offers yet. Start creating offers for client requests.",
      client: "No offers have been submitted for your requests yet."
    },
    noOffersFound: "No offers found",
    tryAdjustingFilters: "Try adjusting your search terms or filters",
    searchPlaceholder: "Search offers...",
    offerStatus: "Offer Status",
    allStatus: "All Status",
    showingResults: "Showing {count} of {total} offers",
    clearFilters: "Clear Filters",
    totalOffers: "Total Offers",
    pendingOffers: "Pending Offers",
    approvedOffers: "Approved Offers",
    rejectedOffers: "Rejected Offers",
    compare: "Compare",
    forRequest: "For request:",
    vendor: "Vendor:",
    days: "days",
    viewDetails: "View Details",
    messageVendor: "Message Vendor",
    accept: "Accept",
    reject: "Reject",
    status: {
      draft: "Draft",
      pending: "Pending",
      accepted: "Accepted",
      approved: "Approved",
      rejected: "Rejected",
      expired: "Expired",
      withdrawn: "Withdrawn"
    },
    actions: {
      view: "View Details",
      edit: "Edit Offer",
      withdraw: "Withdraw",
      accept: "Accept",
      reject: "Reject"
    }
  },

  // Forms
  forms: {
    title: "Title",
    titleRequired: "Title *",
    description: "Description",
    descriptionRequired: "Description *",
    category: "Category",
    categoryRequired: "Category *",
    minimumBudget: "Minimum Budget",
    maximumBudget: "Maximum Budget",
    city: "City",
    nationalAddress: "National Address or Short Address",
    deadline: "Deadline",
    urgency: "Urgency",
    urgencyLow: "Low",
    urgencyMedium: "Medium",
    urgencyHigh: "High",
    urgencyUrgent: "Urgent",
    createRequest: "Create Request",
    creating: "Creating...",
    createNewRequest: "Create New Request",
    validationError: "Validation Error",
    fillRequiredFields: "Please fill in all required fields",
    requestCreated: "Request created successfully!",
    requestCreateError: "Failed to create request. Please try again."
  },

  // Authentication
  auth: {
    welcomeTitle: "Welcome to MWRD",
    welcomeSubtitle: "Sign in to your account or create a new one",
    login: "Login",
    register: "Register",
    email: "Email",
    password: "Password",
    fullName: "Full Name",
    companyName: "Company Name",
    accountType: "Account Type",
    clientType: "Client (Request Services)",
    vendorType: "Vendor (Provide Services)",
    signIn: "Sign In",
    signingIn: "Signing in...",
    createAccount: "Create Account",
    creatingAccount: "Creating Account...",
    forgotPassword: "Forgot your password?",
    accountCreated: "Account created successfully! Please check your email for verification.",
    accountCreatedClient: "Account created! Please upload your Commercial Registration to complete verification.",
    completeRegistration: "Complete Your Registration",
    uploadCRPrompt: "Upload your Commercial Registration to activate your account",
    accountCreatedFor: "Your account has been created for",
    uploadCRComplete: "Please upload your Commercial Registration to complete the verification process.",
    documentUploaded: "Document uploaded successfully! Your account will be reviewed within 24-48 hours.",
    back: "Back",
    completeRegistrationButton: "Complete Registration",
    registrationComplete: "Registration complete! You can now sign in. Your account will be activated after document verification.",
    clientCRNotice: "As a client, you'll need to upload your Commercial Registration for account verification after registration.",
    createAdminUser: "Create Admin User (Temporary)",
    resetPassword: {
      mismatch: "Passwords do not match",
      mismatchDesc: "Please re-enter matching passwords.",
      updated: "Password updated",
      updatedDesc: "You can now sign in with your new password.",
      failed: "Reset failed"
    },
    placeholders: {
      email: "Enter your email",
      password: "Enter your password",
      fullName: "Enter your full name",
      companyName: "Enter your company name",
      confirmPassword: "Confirm your password"
    },
    selectRole: "Select your role",
    secureLogin: "Secure Login"
  },

  // Email templates
  email: {
    offer: {
      subject: "New Offer Received",
      body: "You have received a new offer for your request!"
    },
    request: {
      subject: "Request Status Update",
      statusChanged: "Your procurement request status has been updated"
    },
    offerStatus: {
      subject: "Offer Status Update",
      body: "There's an update on your offer status"
    }
  },

  // KYC Form
  kyc: {
    placeholders: {
      vatNumber: "300000000000003",
      phone: "+966 5X XXX XXXX",
      serviceCategories: "List the service categories you're interested in (comma-separated)",
      organizationType: "Select type",
      natureOfBusiness: "e.g., Trading, Manufacturing, Services",
      designation: "e.g., CEO, Managing Director"
    },
    errors: {
      invalidFileType: "Invalid File Type",
      pdfOnly: "Only PDF files are allowed for official documents",
      companyNameRequired: "Company legal name is required",
      crNumberRequired: "CR number is required",
      crIssuingDateRequired: "CR issuing date is required",
      crIssuingCityRequired: "CR issuing city is required",
      crValidityDateRequired: "CR validity date is required",
      crDocumentRequired: "CR certificate must be uploaded",
      vatNumberRequired: "VAT number must be exactly 15 digits",
      vatCertificateRequired: "VAT certificate must be uploaded",
      addressRequired: "All address fields are required",
      addressCertificateRequired: "National Address certificate must be uploaded",
      signatoryRequired: "All signatory information is required",
      validationFailed: "Please complete all required fields before continuing"
    },
    success: {
      title: "Success",
      description: "KYC submission complete! Your documents will be reviewed within 24-48 hours."
    },
    submitting: "Submitting KYC application...",
    uploadError: "Failed to upload document"
  },

  // KYV Form
  kyv: {
    fileUploaded: "File uploaded",
    fileUploadedDesc: "{fileName} uploaded successfully",
    uploadFailed: "Upload failed",
    uploadFailedDesc: "Failed to upload file. Please try again.",
    submitting: "Submitting verification...",
    success: "Verification submitted successfully!",
    successDesc: "Your application will be reviewed within 3-5 business days.",
    validationFailed: "Cannot submit",
    completeRequired: "Please complete all required fields"
  },

  // Common translations
  common: {
    save: 'Save',
    cancel: 'Cancel',
    delete: 'Delete',
    edit: 'Edit',
    add: 'Add',
    create: 'Create',
    update: 'Update',
    loading: 'Loading...',
    notFound: 'Not Found',
    refresh: 'Refresh',
    export: 'Export',
    view: 'View',
    search: 'Search',
    filter: 'Filter',
    clear: 'Clear',
    submit: 'Submit',
    close: 'Close',
    confirm: 'Confirm',
    back: 'Back',
    next: 'Next',
    previous: 'Previous',
    continue: 'Continue',
    finish: 'Finish',
    done: 'Done',
    success: 'Success',
    error: 'Error',
    warning: 'Warning',
    info: 'Information',
    yes: 'Yes',
    no: 'No',
    ok: 'OK',
    retry: 'Retry',
    skip: 'Skip',
    all: 'All',
    none: 'None',
    active: 'Active',
    inactive: 'Inactive',
    enabled: 'Enabled',
    disabled: 'Disabled',
    online: 'Online',
    offline: 'Offline',
    pending: 'Pending',
    approved: 'Approved',
    rejected: 'Rejected',
    completed: 'Completed',
    inProgress: 'In Progress',
    draft: 'Draft',
    published: 'Published',
    total: 'Total',
    status: 'Status',
    actions: 'Actions',
    details: 'Details',
    description: 'Description',
    date: 'Date',
    time: 'Time',
    name: 'Name',
    title: 'Title',
    type: 'Type',
    category: 'Category',
    priority: 'Priority',
    amount: 'Amount',
    price: 'Price',
    quantity: 'Quantity',
    download: 'Download',
    upload: 'Upload',
    today: 'Today',
    yesterday: 'Yesterday',
    tomorrow: 'Tomorrow',
    thisWeek: 'This Week',
    lastWeek: 'Last Week',
    thisMonth: 'This Month',
    lastMonth: 'Last Month',
    thisYear: 'This Year',
    lastYear: 'Last Year',
    vsLastMonth: 'vs last month',
    noData: 'No data available',
    backToTop: 'Back to top',
    toggleSidebar: 'Toggle Sidebar',
    exporting: 'Exporting...',
    sort: 'Sort',
    social: {
      twitter: 'Twitter',
      linkedin: 'LinkedIn',
      facebook: 'Facebook',
      instagram: 'Instagram'
    },
    errors: {
      networkConnection: 'Network connection error. Please check your internet connection.',
      requestTimeout: 'Request timeout. Please try again.',
      requestTimeoutDescription: 'The server took too long to respond. Please check your connection and try again.',
      dataLoading: 'Failed to load data. Please refresh the page.',
      dataLoadingError: 'Data Loading Error',
      connectionError: 'Connection Error',
      connectionErrorDescription: 'Unable to connect to the server. Please check your internet connection.',
      accessDenied: 'Access Denied',
      accessDeniedDescription: "You don't have permission to access this resource.",
      accessDeniedDesc: "Please log in to access your dashboard.",
      dataFormatError: 'Data Format Error',
      dataFormatErrorDescription: 'The server returned invalid data. Please try again or contact support.',
      unexpectedError: 'An unexpected error occurred while loading data. Please try again.',
      loadFailed: 'Failed to load data',
      retryAttempts: 'Retry attempts',
      retryingAttempt: 'Retrying... (Attempt {count})',
      maxRetriesReached: 'Max retries reached',
      unauthorized: 'You are not authorized to perform this action.',
      forbidden: 'Access forbidden. Please contact your administrator.',
      notFound: 'The requested resource was not found.',
      serverError: 'Server error. Please try again later.',
      validationFailed: 'Please check your input and try again.',
      unexpected: 'An unexpected error occurred. Please try again.'
    },
    auth: {
      signInPrompt: 'Sign In'
    },
    tryAgain: 'Try Again',
    refreshPage: 'Refresh Page',

  // Approval Workflow
  approval: {
    submitForApproval: 'Submit for Approval',
    submitForInternalApproval: 'Submit for Internal Approval',
    description: 'This request will be sent to an admin in your organization for review before being posted to the marketplace.',
    whatHappensNext: 'What happens next:',
    adminWillBeNotified: 'An admin in your organization will be notified',
    adminWillReview: 'They will review and approve, reject, or request changes',
    autoPostedAfterApproval: 'Once approved, the request will be automatically posted to the marketplace',
    youWillBeNotified: 'You will be notified of the decision',
    tip: 'Tip: Make sure all your request details are complete and accurate before submitting for approval.',
    submitting: 'Submitting...',
    cancel: 'Cancel',
    submitted: 'Submitted for Approval',
    approved: 'Approved',
    rejected: 'Rejected',
    rejectionReasonRequired: 'Please provide a rejection reason',
    changeDetailsRequired: 'Please provide change details',
    changesRequested: 'Changes Requested'
  },

  // Spend Management
  spendManagement: {
    failedToLoadData: 'Failed to load spending data',
    failedToSaveBudget: 'Failed to save budget settings',
    budgetSavedSuccessfully: 'Budget settings saved successfully',
    reportExported: 'Report exported successfully'
  },

    placeholders: {
      email: 'Enter your email address',
      password: 'Enter your password',
      confirmPassword: 'Confirm your password',
      firstName: 'Enter your first name',
      lastName: 'Enter your last name',
      companyName: 'Enter your company name',
      fullName: 'Enter your full name',
      requestTitle: 'Enter request title',
      requestDescription: 'Detailed description of what you need',
      selectCategory: 'Select a category',
      selectCity: 'Select city',
      nationalAddress: 'Enter national address or short delivery address',
      pickDate: 'Pick a date',
      enterEmail: 'Enter your email',
      enterPassword: 'Enter your password',
      enterFullName: 'Enter your full name',
      enterCompanyName: 'Enter your company name',
      phoneNumber: 'Enter your phone number',
      address: 'Enter your address',
      website: 'Enter your website URL',
      description: 'Enter a description...',
      search: 'Search...',
      searchUsers: 'Search users...',
      searchRequests: 'Search requests...',
      searchOffers: 'Search offers...',
      notes: 'Add your notes here...'
    },
    titles: {
      adminOnline: 'Admin Online'
    }
  },

  // User management
  users: {
    fillRequiredFields: 'Please fill in all required fields',
    userCreated: 'User created successfully',
    createUserError: 'Failed to create user',
    addUser: 'Add User',
    addUserDescription: 'Create a new user account',
    email: 'Email',
    users: 'Users',
    user: 'User',
    name: 'Name',
    role: 'Role',
    status: 'Status',
    createdAt: 'Created At',
    lastLogin: 'Last Login',
    permissions: 'Permissions'
  },

  // User profile
  user: {
    fullName: 'Full Name',
    companyName: 'Company Name',
    phoneNumber: 'Phone Number',
    address: 'Address',
    bio: 'Biography',
    website: 'Website',
    profilePicture: 'Profile Picture',
    personalInfo: 'Personal Information',
    contactInfo: 'Contact Information',
    businessInfo: 'Business Information'
  },

  // Landing Page
  landing: {
    footer: {
      taglineText: "Your trusted partner for procurement and supply chain management",
      whyStart: "Why Start with MWRD",
      whyMove: "Why Move to MWRD",
      pricingSection: "Pricing",
      supportSection: "Support",
      support: "Support",
      helpCenterLink: "Help Center",
      documentation: "Documentation",
      systemStatus: "System Status",
      privacyPolicy: "Privacy Policy",
      termsOfService: "Terms of Service",
      rights: "All rights reserved",
      followUs: "Follow Us"
    }
  },

<<<<<<< HEAD
  // Payment System
  payment: {
    // General
    title: "Payment",
    subtitle: "Manage your payments and invoices",
    paymentGateway: "Payment Gateway",
    securePayment: "Secure Payment",

    // Payment Summary
    paymentSummary: "Payment Summary",
    payInvoice: "Pay Invoice",
    completePayment: "Complete your payment securely with Moyasar",

    // Payment Methods
    paymentMethods: "Payment Methods",
    availablePaymentMethods: "Available Payment Methods",
    addPaymentMethod: "Add Payment Method",
    deletePaymentMethod: "Delete Payment Method",
    setDefaultPaymentMethod: "Set as Default",
    defaultPaymentMethod: "Default Payment Method",
    creditCard: "Credit Card",
    fastAndSecure: "Fast & Secure",
    payWith: "Pay with",

    // Payment Status
    paymentSuccessful: "Payment Successful",
    paymentSuccessfulDesc: "Your payment has been received and your order will be processed soon",
    paymentFailed: "Payment Failed",
    paymentFailedDesc: "Payment failed",
    paymentProcessing: "Processing payment...",
    paymentComplete: "Payment Complete!",

    // Transaction Status
    pending: "Pending",
    completed: "Completed",
    processing: "Processing",
    failed: "Failed",
    refunded: "Refunded",
    cancelled: "Cancelled",

    // Invoice
    invoice: "Invoice",
    invoiceNumber: "Invoice Number",
    invoices: "Invoices",
    invoiceNotFound: "Invoice not found",
    backToInvoices: "Back to Invoices",
    vendor: "Vendor",
    dueDate: "Due Date",
    overdue: "Overdue",
    subtotal: "Subtotal",
    tax: "Tax",
    taxAmount: "Tax (15%)",
    total: "Total",
    amount: "Amount",

    // Payment Actions
    pay: "Pay",
    payNow: "Pay Now",
    refund: "Refund",
    processRefund: "Process Refund",
    refundAmount: "Refund Amount",
    refundReason: "Refund Reason",

    // Security
    secureAndEncrypted: "Secure & Encrypted Payment",
    securityNotice: "All transactions are protected with SSL encryption. We never store your card details.",
    pciCompliant: "PCI DSS Compliant",

    // Errors and Success Messages
    error: "Error",
    success: "Success",
    failedToInitialize: "Failed to initialize payment gateway",
    failedToProcess: "Failed to process payment",
    failedToUpdate: "Failed to update payment status",
    failedToLoad: "Failed to load",
    paymentMethodAdded: "Payment method added successfully",
    paymentMethodRemoved: "Payment method removed",
    paymentMethodUpdated: "Default payment method updated",
    failedToAddMethod: "Failed to add payment method",
    failedToRemoveMethod: "Failed to remove payment method",
    failedToUpdateMethod: "Failed to update default payment method",
    failedToLoadMethods: "Failed to load payment methods",
    failedToLoadTransactions: "Failed to load transactions",
    failedToLoadStatistics: "Failed to load statistics",
    refundProcessed: "Refund processed successfully",
    failedToProcessRefund: "Failed to process refund",

    // Amounts and Currency
    sar: "SAR",
    riyal: "Riyal",
    halalas: "Halalas",
    currency: "Currency",

    // Payment Gateway
    gatewayNotConfigured: "Payment gateway not configured",
    publishableKeyNotConfigured: "Publishable key not configured",

    // Transactions
    transactions: "Transactions",
    transactionId: "Transaction ID",
    transactionHistory: "Transaction History",
    paymentTransactions: "Payment Transactions",
    recentTransactions: "Recent Transactions",
    viewTransactions: "View Transactions",
    noTransactions: "No transactions available",

    // Statistics
    statistics: "Payment Statistics",
    totalAmount: "Total Amount",
    successRate: "Success Rate",
    averageAmount: "Average Amount",

    // Loading States
    loading: "Loading...",
    loadingPaymentInfo: "Loading payment information...",
    initializingPayment: "Initializing payment...",

    // Card Details
    cardBrand: "Card Brand",
    cardLastFour: "Last 4 Digits",
    cardName: "Cardholder Name",
    expiryDate: "Expiry Date",

    // Payment Gateway Features
    applePay: "Apple Pay",
    stcPay: "STC Pay",
    mada: "Mada",
    visa: "Visa",
    mastercard: "Mastercard",
=======
  // Modals
  modals: {
    editRequest: {
      title: "Edit Request",
      deleteConfirmTitle: "Are you sure?",
      deleteConfirmDescription: "This action cannot be undone. This will permanently delete the request and all associated offers.",
      deleteButton: "Delete Request",
      cancelButton: "Cancel",
      updateButton: "Update Request",
      updating: "Updating...",
      labels: {
        title: "Title *",
        description: "Description *",
        category: "Category *",
        budgetMin: "Minimum Budget",
        budgetMax: "Maximum Budget",
        location: "Location",
        deadline: "Deadline",
        urgency: "Urgency"
      },
      placeholders: {
        title: "Enter request title",
        description: "Detailed description of what you need",
        category: "Select a category",
        location: "Project location (optional)",
        deadline: "Pick a date"
      },
      urgencyLevels: {
        low: "Low",
        medium: "Medium",
        high: "High",
        urgent: "Urgent"
      },
      validation: {
        requiredFields: "Please fill in all required fields"
      },
      success: {
        updated: "Request updated successfully!",
        deleted: "Request deleted successfully!"
      },
      errors: {
        updateFailed: "Failed to update request. Please try again.",
        deleteFailed: "Failed to delete request. Please try again."
      }
    },
    createProject: {
      title: "Create New Project",
      createButton: "Create Project",
      cancelButton: "Cancel",
      labels: {
        projectTitle: "Project Title *",
        category: "Category",
        description: "Description",
        budgetTotal: "Budget Total (SAR)",
        priority: "Priority",
        location: "Location",
        startDate: "Start Date",
        endDate: "End Date",
        tags: "Tags"
      },
      placeholders: {
        title: "Enter project title",
        category: "Select category",
        description: "Describe your project...",
        budgetTotal: "Enter total budget",
        location: "Project location",
        startDate: "Select start date",
        endDate: "Select end date",
        tags: "Add a tag..."
      },
      priorityLevels: {
        low: "Low",
        medium: "Medium",
        high: "High",
        urgent: "Urgent"
      },
      validation: {
        titleRequired: "Project title is required"
      },
      success: {
        created: "Project created successfully"
      },
      errors: {
        createFailed: "Failed to create project",
        loadingCategories: "Loading categories..."
      }
    }
  },

  // Chat
  chat: {
    interface: {
      searchPlaceholder: "Search messages...",
      typePlaceholder: "Type a message...",
      loading: "Loading conversations...",
      noSearchResults: "No messages found matching your search.",
      noMessages: "No messages yet. Start the conversation!",
      selectConversation: "Select a Conversation",
      selectConversationDesc: "Choose a conversation from the list to start messaging",
      roleLabels: {
        vendor: "Vendor",
        client: "Client"
      },
      menu: {
        archive: "Archive Conversation"
      },
      fileMessages: {
        image: "📷 Image",
        file: "📎 {fileName}",
        voice: "🎵 Voice message"
      },
      errors: {
        startConversation: "Failed to start conversation",
        sendMessage: "Failed to send message",
        sendFile: "Failed to send file",
        sendVoice: "Failed to send voice message"
      }
    },
    messageSearch: {
      title: "Search Messages",
      placeholder: "Search in your conversations...",
      filters: {
        all: "All Messages",
        text: "Text",
        images: "Images",
        files: "Files"
      },
      noResults: "No messages found for \"{query}\"",
      noResultsDesc: "Try different keywords or adjust filters"
    },
    communicationHub: {
      headings: {
        noConversations: "No Conversations",
        conversations: "Conversations",
        selectConversation: "Select a Conversation"
      },
      messages: {
        startConversation: "Start a conversation with a client or vendor.",
        noMessages: "No messages yet. Start the conversation!",
        selectToStart: "Choose a conversation from the list to start messaging."
      },
      placeholder: "Type your message...",
      conversationLabel: "Conversation #{id}"
    }
  },

  // KYV Additional Forms
  kyvForms: {
    basicInfo: {
      title: "Additional Business Information",
      description: "Provide additional details about your business",
      labels: {
        tradeName: "Trade Name (if different from legal name)",
        numberOfEmployees: "Number of Employees *",
        zakatCertificate: "Zakat Certificate (PDF)",
        chamberCertificate: "Chamber of Commerce Certificate (PDF)",
        companyLogo: "Company Logo (Image)"
      },
      placeholders: {
        tradeName: "Enter your trade name",
        companySize: "Select company size"
      },
      companySizes: {
        small: "1-10 employees",
        small_medium: "11-50 employees",
        medium: "51-100 employees",
        medium_large: "101-250 employees",
        large: "251-500 employees",
        xlarge: "500+ employees"
      },
      helpText: {
        tradeName: "The name under which you conduct business, if different from legal name",
        zakat: "Upload your Zakat, Tax and Customs Authority certificate",
        chamber: "Upload your Chamber of Commerce membership certificate",
        logo: "Upload your official company logo (PNG, JPG, or SVG)"
      }
    },
    productDetails: {
      paymentTermsPlaceholder: "Select payment terms"
    },
    bankingDetails: {
      placeholders: {
        accountName: "As shown in bank records",
        iban: "SA0000000000000000000000",
        branchName: "Branch name or code"
      }
    }
  },

  // Vendor Directory & Pages
  vendors: {
    directory: {
      title: "Vendor Directory",
      metrics: {
        totalVendors: {
          title: "Total Vendors",
          description: "Registered vendors"
        },
        verifiedVendors: {
          title: "Verified Vendors",
          description: "Quality assured partners"
        },
        availableNow: {
          title: "Available Now",
          description: "Ready for new projects"
        },
        serviceCategories: {
          title: "Service Categories",
          description: "Different specializations"
        }
      },
      labels: {
        specialties: "Specialties",
        joined: "Joined",
        portfolio: "Portfolio"
      },
      buttons: {
        viewProfile: "View Profile",
        message: "Message",
        privateRequest: "Private Request",
        publicRequest: "Public Request"
      },
      filters: {
        title: "Filter Results",
        sortBy: "Sort by",
        budgetRange: "Budget Range (SAR)",
        categories: "Categories",
        clearAll: "Clear All Filters"
      },
      sortOptions: {
        newest: "Newest",
        rating: "Rating",
        companyName: "Company Name"
      },
      placeholders: {
        search: "Search vendors...",
        minBudget: "Min",
        maxBudget: "Max"
      },
      pagination: {
        previous: "Previous",
        next: "Next",
        pageInfo: "Page {page} of {total}"
      },
      emptyState: {
        title: "No vendors found",
        description: "Try adjusting your search criteria",
        clearFilters: "Clear Filters"
      },
      status: {
        verified: "Verified",
        available: "Available"
      }
    }
  },

  // Offers Page
  offers: {
    myOffers: {
      metrics: {
        total: "Total Offers",
        pending: "Pending",
        approved: "Approved",
        rejected: "Rejected"
      },
      labels: {
        offerNumber: "Offer Number #{id}",
        daysRemaining: "Days Remaining",
        clientResponse: "Client Response:",
        submitted: "Submitted"
      },
      emptyState: {
        action: "Browse Requests"
      }
    }
  },

  // Categories
  categories: {
    constructionMaterials: "Construction Materials",
    itEquipment: "IT Equipment",
    officeSupplies: "Office Supplies",
    industrialEquipment: "Industrial Equipment",
    medicalEquipment: "Medical Equipment",
    transportation: "Transportation",
    cateringServices: "Catering Services",
    maintenanceServices: "Maintenance Services",
    consultingServices: "Consulting Services",
    securityServices: "Security Services"
  },

  // Subscription Management
  subscription: {
    management: {
      title: "Subscription Management",
      currentPlan: "Current Plan",
      daysRemaining: "Days Remaining",
      monthlyCost: "Monthly Cost",
      status: "Status",
      processing: "Processing..."
    }
  },

  // Hooks Error Messages
  hooks: {
    errors: {
      userNotAuthenticated: "User not authenticated",
      vendorProfileNotFound: "Vendor profile not found",
      offerNotFound: "Offer not found",
      currentUserProfileNotFound: "Current user profile not found",
      recipientProfileNotFound: "Recipient profile not found",
      missingRequiredFields: "Missing required fields: title, description, or category",
      userMustBeAuthenticated: "User must be authenticated to create tickets"
    }
  },

  // Advanced Search
  search: {
    advanced: {
      placeholders: {
        search: "Search suppliers, services, or keywords...",
        location: "City, Country",
        rating: "Any rating",
        urgency: "Any urgency",
        tags: "Add tag..."
      }
    }
  },

  // RFQ & Bids
  rfq: {
    bidSubmission: {
      placeholders: {
        bidAmount: "Enter your total bid amount",
        deliveryDays: "Number of days for completion",
        warrantyMonths: "Warranty period in months"
      }
    }
  },

  // Offer Review
  offerReview: {
    placeholders: {
      notes: "Any additional notes or requirements...",
      feedback: "Please provide feedback for the vendor..."
    }
  },

  // BOQ
  boq: {
    createItem: {
      placeholders: {
        category: "Select category",
        description: "Describe the item...",
        unit: "Select unit"
      }
    }
  },

  // Forms
  forms: {
    simpleRequest: {
      createButton: "Create Request",
      creating: "Creating..."
    }
  },

  // Loading & Processing States
  states: {
    loading: "Loading...",
    processing: "Processing...",
    updating: "Updating...",
    creating: "Creating...",
    deleting: "Deleting...",
    saving: "Saving...",
    submitting: "Submitting..."
  },

  // NotFound
  notFound: {
    consoleMessage: "404 Error: User attempted to access non-existent route:"
>>>>>>> 4526c8f5
  }
};<|MERGE_RESOLUTION|>--- conflicted
+++ resolved
@@ -2405,7 +2405,6 @@
     }
   },
 
-<<<<<<< HEAD
   // Payment System
   payment: {
     // General
@@ -2535,7 +2534,6 @@
     mada: "Mada",
     visa: "Visa",
     mastercard: "Mastercard",
-=======
   // Modals
   modals: {
     editRequest: {
@@ -2917,6 +2915,5 @@
   // NotFound
   notFound: {
     consoleMessage: "404 Error: User attempted to access non-existent route:"
->>>>>>> 4526c8f5
   }
 };